--- conflicted
+++ resolved
@@ -1,11 +1,9 @@
 FROM golang:1.13-buster AS buildcontainer
 
-<<<<<<< HEAD
+
 ARG SIGNAL_CLI_VERSION=0.7.1
 ARG ZKGROUP_VERSION=0.7.0
-=======
-ARG SIGNAL_CLI_VERSION=0.6.12
->>>>>>> 313e87c1
+
 ARG SWAG_VERSION=1.6.7
 
 ENV GIN_MODE=release
